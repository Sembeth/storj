--- conflicted
+++ resolved
@@ -329,7 +329,6 @@
 			// check if gateway config has an api key, if it's not
 			// create example project with key and add it to the config
 			// so that gateway can have access to the satellite
-			var apiKey string
 			if runScopeData := vip.GetString("scope"); !flags.OnlyEnv && runScopeData == scopeData {
 				var consoleAddress string
 				err := readConfigString(&consoleAddress, satellite.Directory, "console.address")
@@ -345,6 +344,7 @@
 				// wait for console server to start
 				time.Sleep(3 * time.Second)
 
+				var apiKey string
 				if err := addExampleProjectWithKey(&apiKey, createRegistrationTokenAddress, consoleActivationAddress, consoleAPIAddress); err != nil {
 					return err
 				}
@@ -370,13 +370,9 @@
 
 			if runScopeData := vip.GetString("scope"); runScopeData != scopeData {
 				process.Extra = append(process.Extra, "SCOPE="+runScopeData)
-<<<<<<< HEAD
-				process.Extra = append(process.Extra, "API_KEY="+apiKey)
-=======
 				if scope, err := uplink.ParseScope(runScopeData); err == nil {
 					process.Extra = append(process.Extra, "API_KEY="+scope.APIKey.Serialize())
 				}
->>>>>>> 9cbb0c43
 			}
 
 			accessKey := vip.GetString("minio.access-key")
